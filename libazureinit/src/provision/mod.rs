// Copyright (c) Microsoft Corporation.
// Licensed under the MIT License.
pub mod hostname;
pub mod password;
pub mod ssh;
pub mod user;

use crate::config::{
    Config, HostnameProvisioner, PasswordProvisioner, UserProvisioner,
};
use crate::error::Error;
use crate::User;
use tracing::instrument;

/// The interface for applying the desired configuration to the host.
///
/// By default, all known tools for provisioning a particular resource are tried
/// until one succeeds. Particular tools can be selected via the
/// `*_provisioners()` methods ([`Provision::hostname_provisioners`],
/// [`Provision::user_provisioners`], etc).
///
/// [`Provision::provision`] performs the complete provisioning flow: hostname,
/// user creation, password management, SSH configuration, and SSH key provisioning.
/// Password operations ([`password::set_user_password`], [`password::lock_user`])
/// never modify SSH configuration. SSH configuration updates are controlled by
/// the `ssh.configure_sshd_password_authentication` config setting (default: `true`).
///
/// To skip SSH configuration updates, either set `ssh.configure_sshd_password_authentication = false`
/// in config, or use [`Provision::provision_without_ssh_config`].
#[derive(Clone)]
pub struct Provision {
    hostname: String,
    user: User,
    config: Config,
    disable_password_authentication: bool,
}

impl Provision {
    pub fn new(
        hostname: impl Into<String>,
        user: User,
        config: Config,
        disable_password_authentication: bool,
    ) -> Self {
        Self {
            hostname: hostname.into(),
            user,
            config,
            disable_password_authentication,
        }
    }

<<<<<<< HEAD
    /// Provisions the host with all configured settings, including SSH configuration.
    ///
=======
    /// Iterates through the configured user provisioners and attempts to create
    /// the user with the first backend that succeeds. Currently supported
    /// backends include:
    /// - Useradd
    ///
    /// # Errors
    ///
    /// Returns [`Error::NoUserProvisioner`] if no user provisioner backends are
    /// configured or if all backends fail to create the user.
    #[instrument(skip_all)]
    pub fn create_user(&self) -> Result<(), Error> {
        self.config
            .user_provisioners
            .backends
            .iter()
            .find_map(|backend| match backend {
                UserProvisioner::Useradd => {
                    UserProvisioner::Useradd.create(&self.user).ok()
                }
                #[cfg(test)]
                UserProvisioner::FakeUseradd => Some(()),
            })
            .ok_or(Error::NoUserProvisioner)
    }

>>>>>>> 2898641e
    /// Provisioning can fail if the host lacks the necessary tools. For example,
    /// if there is no useradd command on the system's PATH, or if the command
    /// returns an error, this will return an error. It does not attempt to undo
    /// partial provisioning.
    #[instrument(skip_all)]
    pub fn provision(self) -> Result<(), Error> {
        // Provision core resources (hostname, user, password)
        self.provision_core()?;

        // Update SSH configuration (separate from password provisioning)
        self.update_ssh_config()?;

        // Provision SSH keys
        self.provision_ssh_keys()?;

        Ok(())
    }

    /// Provisions the host without updating SSH configuration.
    ///
    /// Performs hostname, user, password, and SSH key provisioning, but skips
    /// SSH configuration updates.
    #[instrument(skip_all)]
    pub fn provision_without_ssh_config(self) -> Result<(), Error> {
        self.provision_core()?;
        self.provision_ssh_keys()?;
        Ok(())
    }

    /// Internal helper to provision core resources.
    #[instrument(skip_all)]
    fn provision_core(&self) -> Result<(), Error> {
        self.config
            .hostname_provisioners
            .backends
            .iter()
            .find_map(|backend| match backend {
                HostnameProvisioner::Hostnamectl => {
                    HostnameProvisioner::Hostnamectl.set(&self.hostname).ok()
                }
                #[cfg(test)]
                HostnameProvisioner::FakeHostnamectl => Some(()),
            })
            .ok_or(Error::NoHostnameProvisioner)?;

        self.create_user()?;

        self.config
            .password_provisioners
            .backends
            .iter()
            .find_map(|backend| match backend {
                PasswordProvisioner::Passwd => {
                    PasswordProvisioner::Passwd.set(&self.user).ok()
                }
                #[cfg(test)]
                PasswordProvisioner::FakePasswd => Some(()),
            })
            .ok_or(Error::NoPasswordProvisioner)?;

        Ok(())
    }

    /// Updates SSH configuration based on the `disable_password_authentication` flag.
    #[instrument(skip_all)]
    fn update_ssh_config(&self) -> Result<(), Error> {
        // Only update SSH config if explicitly enabled via config.
        let ssh_config_update_required =
            self.config.ssh.configure_sshd_password_authentication;

        if ssh_config_update_required {
            let sshd_config_path = ssh::get_sshd_config_path();
            if let Err(error) = ssh::update_sshd_config(
                sshd_config_path,
                self.disable_password_authentication,
            ) {
                tracing::error!(
                    ?error,
                    sshd_config_path,
                    "Failed to update sshd configuration for password authentication"
                );
                return Err(Error::UpdateSshdConfig);
            }
        }

        Ok(())
    }

    /// Provisions SSH keys for the user.
    ///
    /// Creates the `.ssh` directory and writes the `authorized_keys` file.
    #[instrument(skip_all)]
    fn provision_ssh_keys(self) -> Result<(), Error> {
        if !self.user.ssh_keys.is_empty() {
            let user = nix::unistd::User::from_name(&self.user.name)?.ok_or(
                Error::UserMissing {
                    user: self.user.name,
                },
            )?;
            ssh::provision_ssh(
                &user,
                &self.user.ssh_keys,
                &self.config.ssh.authorized_keys_path,
                self.config.ssh.query_sshd_config,
            )?;
        }

        Ok(())
    }
}

#[cfg(test)]
impl Provision {
    fn update_sshd_config(&self) -> bool {
        self.config.ssh.configure_sshd_password_authentication
    }
}

#[cfg(test)]
mod tests {
    use super::{Config, Provision};
    use crate::config::{
        HostnameProvisioner, PasswordProvisioner, UserProvisioner,
    };
    use crate::config::{
        HostnameProvisioners, PasswordProvisioners, UserProvisioners,
    };
    use crate::error;
    use crate::User;

    #[test]
    fn test_successful_provision() {
        let mock_config = Config {
            hostname_provisioners: HostnameProvisioners {
                backends: vec![HostnameProvisioner::FakeHostnamectl],
            },
            user_provisioners: UserProvisioners {
                backends: vec![UserProvisioner::FakeUseradd],
            },
            password_provisioners: PasswordProvisioners {
                backends: vec![PasswordProvisioner::FakePasswd],
            },
            ssh: crate::config::Ssh {
                configure_sshd_password_authentication: false,
                ..Default::default()
            },
            ..Config::default()
        };
        let _p = Provision::new(
            "my-hostname".to_string(),
            User::new("azureuser", vec![]),
            mock_config,
            true,
        )
        .provision()
        .unwrap();
    }

    #[test]
    fn test_update_sshd_false_with_fake_password_backend() {
        let mock_config = Config {
            hostname_provisioners: HostnameProvisioners {
                backends: vec![HostnameProvisioner::FakeHostnamectl],
            },
            user_provisioners: UserProvisioners {
                backends: vec![UserProvisioner::FakeUseradd],
            },
            password_provisioners: PasswordProvisioners {
                backends: vec![PasswordProvisioner::FakePasswd],
            },
            ssh: crate::config::Ssh {
                configure_sshd_password_authentication: false,
                ..Default::default()
            },
            ..Config::default()
        };
        let p = Provision::new(
            "host",
            User::new("user", vec![]),
            mock_config,
            true,
        );
        assert!(!p.update_sshd_config());
    }

    #[test]
    fn test_update_sshd_true_with_real_password_backend() {
        let mock_config = Config {
            hostname_provisioners: HostnameProvisioners {
                backends: vec![HostnameProvisioner::FakeHostnamectl],
            },
            user_provisioners: UserProvisioners {
                backends: vec![UserProvisioner::FakeUseradd],
            },
            password_provisioners: PasswordProvisioners {
                backends: vec![PasswordProvisioner::Passwd],
            },
            ssh: crate::config::Ssh {
                configure_sshd_password_authentication: true,
                ..Default::default()
            },
            ..Config::default()
        };
        let p = Provision::new(
            "host",
            User::new("user", vec![]),
            mock_config,
            true,
        );
        assert!(p.update_sshd_config());
    }

    #[test]
    fn test_create_user_success() {
        let mock_config = Config {
            hostname_provisioners: HostnameProvisioners {
                backends: vec![HostnameProvisioner::FakeHostnamectl],
            },
            user_provisioners: UserProvisioners {
                backends: vec![UserProvisioner::FakeUseradd],
            },
            password_provisioners: PasswordProvisioners {
                backends: vec![PasswordProvisioner::FakePasswd],
            },
            ..Config::default()
        };

        let test_user = User::new("testuser", vec![])
            .with_groups(vec!["wheel".to_string(), "docker".to_string()]);

        let provision = Provision::new(
            "test-hostname".to_string(),
            test_user,
            mock_config,
            false,
        );

        let result = provision.create_user();
        assert!(
            result.is_ok(),
            "create_user should succeed with FakeUseradd backend"
        );
    }

    #[test]
    fn test_create_user_no_provisioner_failure() {
        let mock_config = Config {
            hostname_provisioners: HostnameProvisioners {
                backends: vec![HostnameProvisioner::FakeHostnamectl],
            },
            user_provisioners: UserProvisioners { backends: vec![] },
            password_provisioners: PasswordProvisioners {
                backends: vec![PasswordProvisioner::FakePasswd],
            },
            ..Config::default()
        };

        let test_user = User::new("testuser", vec![]);

        let provision = Provision::new(
            "test-hostname".to_string(),
            test_user,
            mock_config,
            false,
        );

        let result = provision.create_user();
        assert!(
            result.is_err(),
            "create_user should fail with no user provisioners"
        );
        assert!(
            matches!(result.unwrap_err(), error::Error::NoUserProvisioner),
            "Should return NoUserProvisioner error"
        );
    }
}<|MERGE_RESOLUTION|>--- conflicted
+++ resolved
@@ -50,10 +50,6 @@
         }
     }
 
-<<<<<<< HEAD
-    /// Provisions the host with all configured settings, including SSH configuration.
-    ///
-=======
     /// Iterates through the configured user provisioners and attempts to create
     /// the user with the first backend that succeeds. Currently supported
     /// backends include:
@@ -79,7 +75,8 @@
             .ok_or(Error::NoUserProvisioner)
     }
 
->>>>>>> 2898641e
+    /// Provisions the host with all configured settings, including SSH configuration.
+    ///
     /// Provisioning can fail if the host lacks the necessary tools. For example,
     /// if there is no useradd command on the system's PATH, or if the command
     /// returns an error, this will return an error. It does not attempt to undo
