--- conflicted
+++ resolved
@@ -85,22 +85,20 @@
             let authorized_keys_path =
                 Some(self.config.ssh.authorized_keys_path.clone());
             let query_mode = self.config.ssh.authorized_keys_path_query_mode;
+            let fallback_sshd_default = self.config.ssh.fallback_sshd_default;
 
             let user = nix::unistd::User::from_name(&self.user.name)?.ok_or(
                 Error::UserMissing {
                     user: self.user.name.clone(),
                 },
             )?;
-<<<<<<< HEAD
             ssh::provision_ssh(
                 &user,
                 &self.user.ssh_keys,
                 authorized_keys_path,
                 query_mode,
+                fallback_sshd_default,
             )?;
-=======
-            ssh::provision_ssh(&user, &self.user.ssh_keys, None)?;
->>>>>>> de930ca4
         }
 
         Ok(())
