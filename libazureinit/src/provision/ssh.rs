// Copyright (c) Microsoft Corporation.
// Licensed under the MIT License.
use crate::config::SshAuthorizedKeysPathQueryMode;
use crate::error::Error;
use crate::imds::PublicKeys;
use nix::unistd::{chown, User};
use std::{
    fs::{File, Permissions},
    io::Write,
    os::unix::fs::{DirBuilderExt, PermissionsExt},
    process::{Command, Output},
};
<<<<<<< HEAD
use tracing::instrument;
=======

use tracing::{error, info, instrument};

use crate::error::Error;
use crate::imds::PublicKeys;
>>>>>>> de930ca4

#[instrument(skip_all, name = "ssh")]
pub(crate) fn provision_ssh(
    user: &User,
    keys: &[PublicKeys],
<<<<<<< HEAD
    authorized_keys_path: Option<PathBuf>,
    query_mode: SshAuthorizedKeysPathQueryMode,
=======
    authorized_keys_path_string: Option<String>,
>>>>>>> de930ca4
) -> Result<(), Error> {
    let authorized_keys_path = match query_mode {
        SshAuthorizedKeysPathQueryMode::SshdG => {
            tracing::info!("Attempting to get authorized keys path via sshd -G as configured.");

            let sshd_output = Command::new("sshd").arg("-G").output()?;
            tracing::info!(
                "sshd -G output: {}",
                String::from_utf8_lossy(&sshd_output.stdout)
            );

            if !sshd_output.status.success() {
                tracing::error!(
                    "sshd -G failed with stderr: {}",
                    String::from_utf8_lossy(&sshd_output.stderr)
                );
                return Err(Error::Io(std::io::Error::new(
                    std::io::ErrorKind::Other,
                    format!(
                        "sshd -G failed with status: {}",
                        sshd_output.status
                    ),
                )));
            }

            let sshd_output_text = String::from_utf8_lossy(&sshd_output.stdout);
            match sshd_output_text.lines().find_map(|line| {
                if line.starts_with("authorizedkeysfile") {
                    let keypath: Vec<&str> = line.split_whitespace().collect();
                    if keypath.len() > 1 {
                        tracing::info!(
                            "Found authorized_keys path: {}",
                            keypath[1]
                        );
                        return Some(user.dir.join(keypath[1]));
                    }
                }
                None
            }) {
                Some(path) => path,
                None => {
                    tracing::error!(
                        "Failed to find authorized_keys path in sshd -G output. Please verify sshd configuration."
                    );
                    return Err(Error::Io(std::io::Error::new(
                        std::io::ErrorKind::Other,
                        "Missing authorized_keys path in sshd -G output",
                    )));
                }
            }
        }
        SshAuthorizedKeysPathQueryMode::Disabled => {
            tracing::info!("SSH provisioning is disabled; using provided authorized_keys_path.");
            authorized_keys_path.ok_or_else(|| {
                tracing::error!("No authorized_keys_path provided in configuration while SSH provisioning is disabled.");
                Error::Io(std::io::Error::new(
                    std::io::ErrorKind::Other,
                    "authorized_keys_path is required when SSH provisioning is disabled",
                ))
            })?
        }
    };

    let ssh_dir = user.dir.join(".ssh");
    std::fs::DirBuilder::new()
        .recursive(true)
        .mode(0o700)
        .create(&ssh_dir)?;
<<<<<<< HEAD

    chown(&ssh_dir, Some(user.uid), Some(user.gid))?;

    tracing::info!("Using authorized_keys path: {:?}", authorized_keys_path);
    let mut authorized_keys = File::create(&authorized_keys_path)?;
=======
    nix::unistd::chown(&ssh_dir, Some(user.uid), Some(user.gid))?;
    // It's possible the directory already existed if it's created with the user; make sure
    // the permissions are correct.
    std::fs::set_permissions(&ssh_dir, Permissions::from_mode(0o700))?;

    let authorized_keys_path = user.dir.join(
        authorized_keys_path_string
            .or_else(|| {
                get_authorized_keys_path_from_sshd(|| {
                    Command::new("sshd").arg("-G").output()
                })
            })
            .unwrap_or_else(|| ".ssh/authorized_keys".to_string()),
    );
    info!("Using authorized_keys path: {:?}", authorized_keys_path);

    let mut authorized_keys = std::fs::File::create(&authorized_keys_path)?;
>>>>>>> de930ca4
    authorized_keys.set_permissions(Permissions::from_mode(0o600))?;

    keys.iter()
        .try_for_each(|key| writeln!(authorized_keys, "{}", key.key_data))?;

<<<<<<< HEAD
    chown(&authorized_keys_path, Some(user.uid), Some(user.gid))?;

    Ok(())
=======
fn get_authorized_keys_path_from_sshd(
    sshd_config_command_runner: impl Fn() -> io::Result<Output>,
) -> Option<String> {
    let output = run_sshd_command(sshd_config_command_runner)?;

    let path = extract_authorized_keys_file_path(&output.stdout);
    if path.is_none() {
        error!("No authorizedkeysfile setting found in sshd configuration");
    }
    path
}

fn run_sshd_command(
    sshd_config_command_runner: impl Fn() -> io::Result<Output>,
) -> Option<Output> {
    match sshd_config_command_runner() {
        Ok(output) if output.status.success() => {
            info!(
                stdout_length = output.stdout.len(),
                "Executed sshd -G successfully",
            );
            Some(output)
        }
        Ok(output) => {
            let stdout = String::from_utf8_lossy(&output.stdout);
            let stderr = String::from_utf8_lossy(&output.stderr);
            error!(
                code=output.status.code().unwrap_or(-1),
                stdout=%stdout,
                stderr=%stderr,
                "Failed to execute sshd -G, assuming sshd configuration defaults"
            );
            None
        }
        Err(e) => {
            error!(
                error=%e,
                "Failed to execute sshd -G, assuming sshd configuration defaults",
            );
            None
        }
    }
}

fn extract_authorized_keys_file_path(stdout: &[u8]) -> Option<String> {
    let output = String::from_utf8_lossy(stdout);
    for line in output.lines() {
        if line.starts_with("authorizedkeysfile") {
            let keypath = line.split_whitespace().nth(1).map(|s| {
                info!(
                    authorizedkeysfile = %s,
                    "Using sshd's authorizedkeysfile path configuration"
                );
                s.to_string()
            });
            if keypath.is_some() {
                return keypath;
            }
        }
    }
    None
>>>>>>> de930ca4
}

#[cfg(test)]
mod tests {
    use crate::imds::PublicKeys;
    use crate::provision::ssh::{
        extract_authorized_keys_file_path, get_authorized_keys_path_from_sshd,
        provision_ssh, run_sshd_command,
    };
    use std::{
        fs::Permissions,
        io::{self, Read},
        os::unix::fs::{DirBuilderExt, PermissionsExt},
        os::unix::process::ExitStatusExt,
        process::{ExitStatus, Output},
    };

<<<<<<< HEAD
    fn mock_sshd_output(output: &str) -> io::Result<Option<PathBuf>> {
        let output = Command::new("echo").arg(output).output()?;
        if !output.status.success() {
            return Err(io::Error::new(
                io::ErrorKind::Other,
                "Failed to execute mock sshd -G",
            ));
=======
    fn create_output(status_code: i32, stdout: &str, stderr: &str) -> Output {
        Output {
            status: ExitStatus::from_raw(status_code),
            stdout: stdout.as_bytes().to_vec(),
            stderr: stderr.as_bytes().to_vec(),
>>>>>>> de930ca4
        }
    }

    fn get_test_user_with_home_dir(create_ssh_dir: bool) -> nix::unistd::User {
        let home_dir =
            tempfile::TempDir::new().expect("Failed to create temp directory");

        let mut user =
            nix::unistd::User::from_name(whoami::username().as_str())
                .expect("Failed to get user")
                .expect("User does not exist");
        user.dir = home_dir.path().into();

        if create_ssh_dir {
            std::fs::DirBuilder::new()
                .mode(0o700)
                .create(user.dir.join(".ssh"))
                .expect("Failed to create .ssh directory");
        }

        user
    }

    #[test]
    fn test_run_sshd_command_success() {
        let expected_stdout = "authorizedkeysfile .ssh/test_authorized_keys";
        let mock_runner =
            || Ok(create_output(0, expected_stdout, "some stderr"));

        let result = run_sshd_command(mock_runner);
        assert!(result.is_some());
        assert_eq!(
            String::from_utf8_lossy(&result.unwrap().stdout),
            expected_stdout
        );
    }

    #[test]
    fn test_run_sshd_command_failure() {
        let stdout = "authorizedkeysfile .ssh/test_authorized_keys";
        let mock_runner =
            || Ok(create_output(1, stdout, "Error running sshd -G"));

        let result = run_sshd_command(mock_runner);
        assert!(result.is_none());
    }

    #[test]
    fn test_run_sshd_command_error() {
        let mock_runner = || {
            Err(io::Error::new(io::ErrorKind::NotFound, "command not found"))
        };

        let result = run_sshd_command(mock_runner);
        assert!(result.is_none());
    }

    #[test]
    fn test_get_authorized_keys_path_from_sshd_success() {
        let test_cases = vec![
            (
                "authorizedkeysfile .ssh/authorized_keys",
                Some(".ssh/authorized_keys"),
            ),
            (
                "authorizedkeysfile .ssh/other_authorized_keys",
                Some(".ssh/other_authorized_keys"),
            ),
            (
                "authorizedkeysfile /custom/path/to/keys",
                Some("/custom/path/to/keys"),
            ),
            ("# No authorizedkeysfile line here", None), // Case with no match
        ];

        for (stdout, expected_path) in test_cases {
            let mock_runner = || Ok(create_output(0, stdout, "some stderr"));

            let result: Option<Output> = run_sshd_command(mock_runner);
            assert!(result.is_some(), "Expected a successful command output");

            let output: Output = result.unwrap();
            let stdout_str = String::from_utf8_lossy(&output.stdout);
            assert_eq!(stdout_str, stdout);

            let extracted_path: Option<String> =
                extract_authorized_keys_file_path(&output.stdout);
            assert_eq!(
                extracted_path,
                expected_path.map(|s| s.to_string()),
                "Expected path extraction to match for stdout: {}",
                stdout
            );
        }
    }

    #[test]
    fn test_get_authorized_keys_path_from_sshd_no_authorized_keys() {
        let mock_runner =
            || Ok(create_output(0, "no authorizedkeysfile here", ""));

        let result = get_authorized_keys_path_from_sshd(mock_runner);
        assert!(result.is_none());
    }

    #[test]
    fn test_get_authorized_keys_path_from_sshd_command_fails() {
        // Mock sshd command runner that simulates a failed command execution
        let mock_runner =
            || Err(io::Error::new(io::ErrorKind::Other, "command error"));

        let result = get_authorized_keys_path_from_sshd(mock_runner);
        assert!(result.is_none());
    }

    #[test]
    fn test_extract_authorized_keys_file_path_valid() {
        let stdout = b"authorizedkeysfile .ssh/test_authorized_keys\n";
        let result = extract_authorized_keys_file_path(stdout);
        assert_eq!(result, Some(".ssh/test_authorized_keys".to_string()));
    }

    #[test]
    fn test_extract_authorized_keys_file_path_invalid() {
        let stdout = b"some irrelevant output\n";
        let result = extract_authorized_keys_file_path(stdout);
        assert!(result.is_none());
    }

    // Test that we set the permission bits correctly on the ssh files; sadly it's difficult to test
    // chown without elevated permissions.
    #[test]
    fn test_provision_ssh() {
        let user = get_test_user_with_home_dir(false);
        let keys = vec![
            PublicKeys {
                key_data: "not-a-real-key abc123".to_string(),
                path: "unused".to_string(),
            },
            PublicKeys {
                key_data: "not-a-real-key xyz987".to_string(),
                path: "unused".to_string(),
            },
        ];

        provision_ssh(&user, &keys, Some(".ssh/xauthorized_keys".to_string()))
            .unwrap();

        let ssh_path = user.dir.join(".ssh");
        let ssh_dir = std::fs::File::open(&ssh_path).unwrap();
        let mut auth_file =
            std::fs::File::open(&ssh_path.join("xauthorized_keys")).unwrap();
        let mut buf = String::new();
        auth_file.read_to_string(&mut buf).unwrap();

        assert_eq!("not-a-real-key abc123\nnot-a-real-key xyz987\n", buf);
        // Refer to man 7 inode for details on the mode - 100000 is a regular file, 040000 is a directory
        assert_eq!(
            ssh_dir.metadata().unwrap().permissions(),
            Permissions::from_mode(0o040700)
        );
        assert_eq!(
            auth_file.metadata().unwrap().permissions(),
            Permissions::from_mode(0o100600)
        );
    }

    // Test that if the .ssh directory already exists, we handle it gracefully. This can occur if, for example,
    // /etc/skel includes it. This also checks that we fix the permissions if /etc/skel has been mis-configured.
    #[test]
    fn test_pre_existing_ssh_dir() {
        let user = get_test_user_with_home_dir(true);
        let keys = vec![
            PublicKeys {
                key_data: "not-a-real-key abc123".to_string(),
                path: "unused".to_string(),
            },
            PublicKeys {
                key_data: "not-a-real-key xyz987".to_string(),
                path: "unused".to_string(),
            },
        ];

        provision_ssh(&user, &keys, Some(".ssh/xauthorized_keys".to_string()))
            .unwrap();

        let ssh_dir = std::fs::File::open(user.dir.join(".ssh")).unwrap();
        assert_eq!(
            ssh_dir.metadata().unwrap().permissions(),
            Permissions::from_mode(0o040700)
        );
    }

    // Test that any pre-existing authorized_keys are overwritten.
    #[test]
    fn test_pre_existing_authorized_keys() {
        let user = get_test_user_with_home_dir(true);
        let keys = vec![
            PublicKeys {
                key_data: "not-a-real-key abc123".to_string(),
                path: "unused".to_string(),
            },
            PublicKeys {
                key_data: "not-a-real-key xyz987".to_string(),
                path: "unused".to_string(),
            },
        ];

        provision_ssh(
            &user,
            &keys[..1],
            Some(".ssh/xauthorized_keys".to_string()),
        )
        .unwrap();
        provision_ssh(
            &user,
            &keys[1..],
            Some(".ssh/xauthorized_keys".to_string()),
        )
        .unwrap();

        let mut auth_file =
            std::fs::File::open(user.dir.join(".ssh/xauthorized_keys"))
                .unwrap();
        let mut buf = String::new();
        auth_file.read_to_string(&mut buf).unwrap();

        assert_eq!("not-a-real-key xyz987\n", buf);
    }
}<|MERGE_RESOLUTION|>--- conflicted
+++ resolved
@@ -6,78 +6,44 @@
 use nix::unistd::{chown, User};
 use std::{
     fs::{File, Permissions},
-    io::Write,
+    io::{self, Write},
     os::unix::fs::{DirBuilderExt, PermissionsExt},
+    path::PathBuf,
     process::{Command, Output},
 };
-<<<<<<< HEAD
-use tracing::instrument;
-=======
-
 use tracing::{error, info, instrument};
-
-use crate::error::Error;
-use crate::imds::PublicKeys;
->>>>>>> de930ca4
 
 #[instrument(skip_all, name = "ssh")]
 pub(crate) fn provision_ssh(
     user: &User,
     keys: &[PublicKeys],
-<<<<<<< HEAD
     authorized_keys_path: Option<PathBuf>,
     query_mode: SshAuthorizedKeysPathQueryMode,
-=======
-    authorized_keys_path_string: Option<String>,
->>>>>>> de930ca4
+    fallback_ssh_default: bool,
 ) -> Result<(), Error> {
     let authorized_keys_path = match query_mode {
         SshAuthorizedKeysPathQueryMode::SshdG => {
             tracing::info!("Attempting to get authorized keys path via sshd -G as configured.");
 
-            let sshd_output = Command::new("sshd").arg("-G").output()?;
-            tracing::info!(
-                "sshd -G output: {}",
-                String::from_utf8_lossy(&sshd_output.stdout)
-            );
-
-            if !sshd_output.status.success() {
-                tracing::error!(
-                    "sshd -G failed with stderr: {}",
-                    String::from_utf8_lossy(&sshd_output.stderr)
-                );
-                return Err(Error::Io(std::io::Error::new(
-                    std::io::ErrorKind::Other,
-                    format!(
-                        "sshd -G failed with status: {}",
-                        sshd_output.status
-                    ),
-                )));
-            }
-
-            let sshd_output_text = String::from_utf8_lossy(&sshd_output.stdout);
-            match sshd_output_text.lines().find_map(|line| {
-                if line.starts_with("authorizedkeysfile") {
-                    let keypath: Vec<&str> = line.split_whitespace().collect();
-                    if keypath.len() > 1 {
-                        tracing::info!(
-                            "Found authorized_keys path: {}",
-                            keypath[1]
+            // Attempt to get the authorized_keys path from `sshd -G`. If `sshd -G` fails:
+            // - Use the default path `~/.ssh/authorized_keys` if `fallback_ssh_default` is enabled.
+            match get_authorized_keys_path_from_sshd(|| {
+                Command::new("sshd").arg("-G").output()
+            }) {
+                Some(path) => user.dir.join(path),
+                None => {
+                    if fallback_ssh_default {
+                        tracing::warn!("sshd -G failed; using default authorized_keys path.");
+                        user.dir.join(".ssh/authorized_keys")
+                    } else {
+                        tracing::error!(
+                            "sshd -G failed and fallback is disabled."
                         );
-                        return Some(user.dir.join(keypath[1]));
+                        return Err(Error::Io(std::io::Error::new(
+                            std::io::ErrorKind::NotFound,
+                            "Failed to retrieve authorized_keys path from sshd -G, and fallback is disabled",
+                        )));
                     }
-                }
-                None
-            }) {
-                Some(path) => path,
-                None => {
-                    tracing::error!(
-                        "Failed to find authorized_keys path in sshd -G output. Please verify sshd configuration."
-                    );
-                    return Err(Error::Io(std::io::Error::new(
-                        std::io::ErrorKind::Other,
-                        "Missing authorized_keys path in sshd -G output",
-                    )));
                 }
             }
         }
@@ -98,41 +64,23 @@
         .recursive(true)
         .mode(0o700)
         .create(&ssh_dir)?;
-<<<<<<< HEAD
+    std::fs::set_permissions(&ssh_dir, Permissions::from_mode(0o700))?;
 
     chown(&ssh_dir, Some(user.uid), Some(user.gid))?;
 
     tracing::info!("Using authorized_keys path: {:?}", authorized_keys_path);
+
     let mut authorized_keys = File::create(&authorized_keys_path)?;
-=======
-    nix::unistd::chown(&ssh_dir, Some(user.uid), Some(user.gid))?;
-    // It's possible the directory already existed if it's created with the user; make sure
-    // the permissions are correct.
-    std::fs::set_permissions(&ssh_dir, Permissions::from_mode(0o700))?;
-
-    let authorized_keys_path = user.dir.join(
-        authorized_keys_path_string
-            .or_else(|| {
-                get_authorized_keys_path_from_sshd(|| {
-                    Command::new("sshd").arg("-G").output()
-                })
-            })
-            .unwrap_or_else(|| ".ssh/authorized_keys".to_string()),
-    );
-    info!("Using authorized_keys path: {:?}", authorized_keys_path);
-
-    let mut authorized_keys = std::fs::File::create(&authorized_keys_path)?;
->>>>>>> de930ca4
     authorized_keys.set_permissions(Permissions::from_mode(0o600))?;
 
     keys.iter()
         .try_for_each(|key| writeln!(authorized_keys, "{}", key.key_data))?;
 
-<<<<<<< HEAD
     chown(&authorized_keys_path, Some(user.uid), Some(user.gid))?;
 
     Ok(())
-=======
+}
+
 fn get_authorized_keys_path_from_sshd(
     sshd_config_command_runner: impl Fn() -> io::Result<Output>,
 ) -> Option<String> {
@@ -194,7 +142,6 @@
         }
     }
     None
->>>>>>> de930ca4
 }
 
 #[cfg(test)]
@@ -202,7 +149,7 @@
     use crate::imds::PublicKeys;
     use crate::provision::ssh::{
         extract_authorized_keys_file_path, get_authorized_keys_path_from_sshd,
-        provision_ssh, run_sshd_command,
+        provision_ssh, run_sshd_command, SshAuthorizedKeysPathQueryMode,
     };
     use std::{
         fs::Permissions,
@@ -212,21 +159,11 @@
         process::{ExitStatus, Output},
     };
 
-<<<<<<< HEAD
-    fn mock_sshd_output(output: &str) -> io::Result<Option<PathBuf>> {
-        let output = Command::new("echo").arg(output).output()?;
-        if !output.status.success() {
-            return Err(io::Error::new(
-                io::ErrorKind::Other,
-                "Failed to execute mock sshd -G",
-            ));
-=======
     fn create_output(status_code: i32, stdout: &str, stderr: &str) -> Output {
         Output {
             status: ExitStatus::from_raw(status_code),
             stdout: stdout.as_bytes().to_vec(),
             stderr: stderr.as_bytes().to_vec(),
->>>>>>> de930ca4
         }
     }
 
@@ -372,8 +309,16 @@
             },
         ];
 
-        provision_ssh(&user, &keys, Some(".ssh/xauthorized_keys".to_string()))
-            .unwrap();
+        let authorized_keys_path = user.dir.join(".ssh/xauthorized_keys");
+
+        provision_ssh(
+            &user,
+            &keys,
+            Some(authorized_keys_path.clone()),
+            SshAuthorizedKeysPathQueryMode::Disabled,
+            true,
+        )
+        .unwrap();
 
         let ssh_path = user.dir.join(".ssh");
         let ssh_dir = std::fs::File::open(&ssh_path).unwrap();
@@ -410,8 +355,16 @@
             },
         ];
 
-        provision_ssh(&user, &keys, Some(".ssh/xauthorized_keys".to_string()))
-            .unwrap();
+        let authorized_keys_path = user.dir.join(".ssh/xauthorized_keys");
+
+        provision_ssh(
+            &user,
+            &keys,
+            Some(authorized_keys_path.clone()),
+            SshAuthorizedKeysPathQueryMode::Disabled,
+            true,
+        )
+        .unwrap();
 
         let ssh_dir = std::fs::File::open(user.dir.join(".ssh")).unwrap();
         assert_eq!(
@@ -435,16 +388,23 @@
             },
         ];
 
+        let authorized_keys_path = user.dir.join(".ssh/xauthorized_keys");
+
         provision_ssh(
             &user,
             &keys[..1],
-            Some(".ssh/xauthorized_keys".to_string()),
+            Some(authorized_keys_path.clone()),
+            SshAuthorizedKeysPathQueryMode::Disabled,
+            true,
         )
         .unwrap();
+
         provision_ssh(
             &user,
             &keys[1..],
-            Some(".ssh/xauthorized_keys".to_string()),
+            Some(authorized_keys_path.clone()),
+            SshAuthorizedKeysPathQueryMode::Disabled,
+            true,
         )
         .unwrap();
 
