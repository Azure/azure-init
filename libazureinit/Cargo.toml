--- conflicted
+++ resolved
@@ -24,9 +24,6 @@
 regex = "1"
 lazy_static = "1.4"
 figment = { version = "0.10", features = ["toml"] }
-<<<<<<< HEAD
-uuid = "1.3"
-=======
 # Pinned to 0.1.5 since 0.1.6 bumps its MSRV to 1.81.
 # The major difference in 0.1.6 is the switch to core::error
 # This should be unpinned on or around 2025-09-05 if we continue with our ~1 year MSRV policy
@@ -35,7 +32,7 @@
 # The major difference in 0.7.5 is the switch to core::error; there's also a few API additions.
 # This should be unpinned on or around 2025-09-05 if we continue with our ~1 year MSRV policy
 litemap = "=0.7.4"
->>>>>>> ef29ea22
+uuid = "1.3"
 
 [dev-dependencies]
 tracing-test = { version = "0.2", features = ["no-env-filter"] }
