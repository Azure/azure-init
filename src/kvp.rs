--- conflicted
+++ resolved
@@ -39,11 +39,7 @@
 use tokio_util::sync::CancellationToken;
 
 use chrono::{DateTime, Utc};
-<<<<<<< HEAD
 use libazureinit::health::encoded_success_report;
-use std::fmt;
-=======
->>>>>>> 1bc856e6
 use uuid::Uuid;
 
 use libazureinit::error::Error as LibError;
@@ -215,71 +211,6 @@
 }
 
 impl EmitKVPLayer {
-<<<<<<< HEAD
-    /// Sets the span's status to Failure if it has not already been set.
-    /// This prevents a panic from trying to insert the same extension type twice.
-    fn set_span_as_failed<S: Subscriber + for<'lookup> LookupSpan<'lookup>>(
-        &self,
-        span: &SpanRef<'_, S>,
-    ) {
-        let mut extensions = span.extensions_mut();
-        if extensions.get_mut::<SpanStatus>().is_none() {
-            extensions.insert(SpanStatus::Failure);
-        }
-=======
-    /// Creates a new `EmitKVPLayer`, initializing the log file and starting
-    /// an asynchronous writer task for handling incoming KVP data.
-    ///
-    /// # Arguments
-    /// * `file_path` - The file path where the KVP data will be stored.
-    ///
-    pub fn new(
-        file_path: std::path::PathBuf,
-        vm_id: &str,
-    ) -> Result<Self, anyhow::Error> {
-        truncate_guest_pool_file(&file_path)?;
-
-        let file = OpenOptions::new()
-            .append(true)
-            .create(true)
-            .open(&file_path)?;
-
-        let (events_tx, events_rx): (
-            UnboundedSender<Vec<u8>>,
-            UnboundedReceiver<Vec<u8>>,
-        ) = tokio::sync::mpsc::unbounded_channel();
-
-        tokio::spawn(Self::kvp_writer(file, events_rx));
-
-        Ok(Self {
-            events_tx,
-            vm_id: vm_id.to_string(),
-        })
-    }
-
-    /// An asynchronous task that serializes incoming KVP data to the specified file.
-    /// This function manages the file I/O operations to ensure the data is written
-    /// and flushed consistently.
-    ///
-    /// # Arguments
-    /// * `file` - The file where KVP data will be written.
-    /// * `events` - A receiver that provides encoded KVP data as it arrives.
-    async fn kvp_writer(
-        mut file: File,
-        mut events: UnboundedReceiver<Vec<u8>>,
-    ) -> io::Result<()> {
-        while let Some(encoded_kvp) = events.recv().await {
-            if let Err(e) = file.write_all(&encoded_kvp) {
-                eprintln!("Failed to write to log file: {e}");
-            }
-            if let Err(e) = file.flush() {
-                eprintln!("Failed to flush the log file: {e}");
-            }
-        }
-        Ok(())
->>>>>>> 1bc856e6
-    }
-
     /// Sends encoded KVP data to the writer task for asynchronous logging.
     ///
     /// # Arguments
@@ -454,19 +385,12 @@
 
         // All other events are inside a span.
         if let Some(span) = ctx.lookup_current() {
-<<<<<<< HEAD
             let mut event_message = String::new();
             let mut visitor = StringVisitor {
                 string: &mut event_message,
             };
             event.record(&mut visitor);
 
-            if event.metadata().level() == &tracing::Level::ERROR {
-                self.set_span_as_failed(&span);
-            }
-
-=======
->>>>>>> 1bc856e6
             let span_context = span.metadata();
             let span_id: Uuid = Uuid::new_v4();
 
