--- conflicted
+++ resolved
@@ -1,14 +1,9 @@
 // Copyright (c) Microsoft Corporation.
 // Licensed under the MIT License.
 use std::path::PathBuf;
-<<<<<<< HEAD
 mod kvp;
 mod logging;
 pub use logging::{initialize_tracing, setup_layers};
-=======
-use std::process::ExitCode;
-use std::time::Duration;
->>>>>>> c223aa82
 
 use anyhow::Context;
 use clap::Parser;
@@ -108,12 +103,7 @@
     }
 
     let opts = Cli::parse();
-
-<<<<<<< HEAD
-=======
-    let opts = Cli::parse();
-
->>>>>>> c223aa82
+  
     let config = match Config::load(opts.config.clone()) {
         Ok(config) => config,
         Err(error) => {
@@ -142,7 +132,6 @@
     }
 }
 
-<<<<<<< HEAD
 #[instrument(name = "root")]
 async fn provision(config: Config, opts: Cli) -> Result<(), anyhow::Error> {
     let system = System::new();
@@ -160,15 +149,12 @@
         os_version,
         azure_init_version
     );
-
-=======
-#[instrument]
-async fn provision(config: Config, opts: Cli) -> Result<(), anyhow::Error> {
->>>>>>> c223aa82
+  
     let mut default_headers = header::HeaderMap::new();
     let user_agent = header::HeaderValue::from_str(
         format!("azure-init v{VERSION}").as_str(),
     )?;
+  
     default_headers.insert(header::USER_AGENT, user_agent);
     let client = Client::builder()
         .timeout(std::time::Duration::from_secs(30))
