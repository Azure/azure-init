--- conflicted
+++ resolved
@@ -24,16 +24,8 @@
 
 const VERSION: &str = env!("CARGO_PKG_VERSION");
 
-<<<<<<< HEAD
+// Mount the given device, get OVF environment data, return it.
 #[instrument]
-fn get_username(
-    imds_body: String,
-) -> Result<String, Box<dyn std::error::Error>> {
-    if imds::is_password_authentication_disabled(&imds_body).map_err(|_| {
-        "Failed to get disable password authentication".to_string()
-    })? {
-=======
-// Mount the given device, get OVF environment data, return it.
 fn mount_parse_ovf_env(dev: String) -> Result<Environment, anyhow::Error> {
     let mount_media =
         Media::new(PathBuf::from(dev), PathBuf::from(media::PATH_MOUNT_POINT));
@@ -53,7 +45,6 @@
 
 fn get_username(imds_body: String) -> Result<String, anyhow::Error> {
     if imds::is_password_authentication_disabled(&imds_body)? {
->>>>>>> dd6fef63
         // password authentication is disabled
         Ok(imds::get_username(imds_body.clone())?)
     } else {
@@ -87,13 +78,6 @@
 }
 
 #[tokio::main]
-<<<<<<< HEAD
-async fn main() {
-    // Initialize the tracing subscriber
-    initialize_tracing();
-    test();
-
-=======
 async fn main() -> ExitCode {
     match provision().await {
         Ok(_) => ExitCode::SUCCESS,
@@ -114,7 +98,9 @@
 }
 
 async fn provision() -> Result<(), anyhow::Error> {
->>>>>>> dd6fef63
+    // Initialize the tracing subscriber
+    initialize_tracing();
+
     let mut default_headers = header::HeaderMap::new();
     let user_agent = header::HeaderValue::from_str(
         format!("azure-init v{VERSION}").as_str(),
@@ -123,29 +109,10 @@
     let client = Client::builder()
         .timeout(std::time::Duration::from_secs(30))
         .default_headers(default_headers)
-<<<<<<< HEAD
-        .build()
-        .unwrap();
-    let query_result = imds::query_imds(&client).await;
-    
-    let mut query_span = span!(Level::TRACE, "query-imds").entered();
-
-    let imds_body = match query_result {
-        Ok(imds_body) => imds_body,
-        Err(_err) => std::process::exit(exitcode::CONFIG),
-    };
-    let mut query_span = query_span.exit();
-
-    let username = match get_username(imds_body.clone()) {
-        Ok(res) => res,
-        Err(_err) => std::process::exit(exitcode::CONFIG),
-    };
-=======
         .build()?;
     let imds_body = imds::query_imds(&client).await?;
     let username = get_username(imds_body.clone())
         .with_context(|| "Failed to retrieve the admin username.")?;
->>>>>>> dd6fef63
 
     let mut file_path = "/home/".to_string();
     file_path.push_str(username.as_str());
