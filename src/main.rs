--- conflicted
+++ resolved
@@ -152,19 +152,12 @@
     );
 
     let mut default_headers = header::HeaderMap::new();
-<<<<<<< HEAD
-    let user_agent = header::HeaderValue::from_str(
-        format!("azure-init v{VERSION}").as_str(),
-    )?;
-
-=======
     let user_agent = if cfg!(debug_assertions) {
         format!("azure-init v{}-{}", VERSION, COMMIT_HASH)
     } else {
         format!("azure-init v{}", VERSION)
     };
     let user_agent = header::HeaderValue::from_str(user_agent.as_str())?;
->>>>>>> 97ff7356
     default_headers.insert(header::USER_AGENT, user_agent);
     let client = Client::builder()
         .timeout(std::time::Duration::from_secs(30))
