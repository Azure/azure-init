--- conflicted
+++ resolved
@@ -301,7 +301,6 @@
                     );
                 }
 
-<<<<<<< HEAD
                 tracing::info!(
                     target: "azure_init",
                     health_report = "success",
@@ -311,7 +310,6 @@
                 ExitCode::SUCCESS
             }
             Err(e) => {
-                tracing::error!("Provisioning failed with error: {:?}", e);
                 eprintln!("{e:?}");
 
                 let report_str = e
@@ -348,18 +346,6 @@
                     }
                     Some(LibError::NonEmptyPassword) => ExitCode::from(config),
                     Some(_) | None => ExitCode::FAILURE,
-=======
-    match provision(config, &vm_id, opts).await {
-        Ok(_) => ExitCode::SUCCESS,
-        Err(e) => {
-            eprintln!("{e:?}");
-            let config: u8 = exitcode::CONFIG
-                .try_into()
-                .expect("Error code must be less than 256");
-            match e.root_cause().downcast_ref::<LibError>() {
-                Some(LibError::UserMissing { user: _ }) => {
-                    ExitCode::from(config)
->>>>>>> 1bc856e6
                 }
             }
         }
