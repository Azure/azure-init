[package]
name = "azure-init"
version = "0.1.1"
edition = "2021"
rust-version = "1.74"
repository = "https://github.com/Azure/azure-init/"
homepage = "https://github.com/Azure/azure-init/"
license = "MIT"
readme = "README.md"
description = "A reference implementation for provisioning Linux VMs on Azure."

[dependencies]
exitcode = "1.1.2"
anyhow = "1.0.81"
tokio = { version = "1", features = ["full"] }
tracing-subscriber = { version = "0.3.18", features = ["env-filter"] }
tracing = "0.1.40"
<<<<<<< HEAD
# We work fine with any version of 4, but 4.5 bumped MSRV to 1.74
clap = { version = "<=4.4", features = ["derive", "cargo", "env"] }
sysinfo = "0.27"

[dev-dependencies]
# Purely for the MSRV requirement.
assert_cmd = "<=2.0.13"
predicates = "<=3.1.0"
predicates-core = "<=1.0.6"
predicates-tree = "<=1.0.9"
opentelemetry_sdk = "0.21"
opentelemetry = "0.21"
=======
clap = { version = "4.5.21", features = ["derive", "cargo", "env"] }

[dev-dependencies]
assert_cmd = "2.0.16"
predicates = "3.1.2"
predicates-core = "1.0.8"
predicates-tree = "1.0.11"
>>>>>>> 5937f717

[dependencies.libazureinit]
path = "libazureinit"
version = "0.1.0"

[profile.dev]
incremental = true

[[bin]]
name = "azure-init"
path = "src/main.rs"

[[bin]]
name = "functional_tests"
path = "tests/functional_tests.rs"

[workspace]
members = [
    "libazureinit",
]

[features]
passwd = []
hostnamectl = []
useradd = []

systemd_linux = ["passwd", "hostnamectl", "useradd"]

default = ["systemd_linux"]<|MERGE_RESOLUTION|>--- conflicted
+++ resolved
@@ -13,30 +13,17 @@
 exitcode = "1.1.2"
 anyhow = "1.0.81"
 tokio = { version = "1", features = ["full"] }
-tracing-subscriber = { version = "0.3.18", features = ["env-filter"] }
 tracing = "0.1.40"
-<<<<<<< HEAD
-# We work fine with any version of 4, but 4.5 bumped MSRV to 1.74
-clap = { version = "<=4.4", features = ["derive", "cargo", "env"] }
+clap = { version = "4.5.21", features = ["derive", "cargo", "env"] }
 sysinfo = "0.27"
-
-[dev-dependencies]
-# Purely for the MSRV requirement.
-assert_cmd = "<=2.0.13"
-predicates = "<=3.1.0"
-predicates-core = "<=1.0.6"
-predicates-tree = "<=1.0.9"
-opentelemetry_sdk = "0.21"
-opentelemetry = "0.21"
-=======
-clap = { version = "4.5.21", features = ["derive", "cargo", "env"] }
 
 [dev-dependencies]
 assert_cmd = "2.0.16"
 predicates = "3.1.2"
 predicates-core = "1.0.8"
 predicates-tree = "1.0.11"
->>>>>>> 5937f717
+opentelemetry_sdk = "0.21"
+opentelemetry = "0.21"
 
 [dependencies.libazureinit]
 path = "libazureinit"
