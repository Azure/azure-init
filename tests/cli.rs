--- conflicted
+++ resolved
@@ -20,7 +20,6 @@
     Ok(())
 }
 
-<<<<<<< HEAD
 // Ensure no password-related flags are exposed by the CLI
 #[test]
 fn help_has_no_password_flags() -> Result<(), Box<dyn std::error::Error>> {
@@ -30,7 +29,7 @@
         .assert()
         .success()
         .stdout(predicate::str::is_match("(?i)password").unwrap().not());
-=======
+  
 // Assert that the --version flag works and outputs the version
 #[test]
 fn version_flag() -> Result<(), Box<dyn std::error::Error>> {
@@ -54,7 +53,6 @@
         .success()
         .stdout(predicate::str::contains(env!("CARGO_PKG_VERSION")));
 
->>>>>>> c4dfee33
     Ok(())
 }
 
